import { z, defineCollection } from "astro:content";

function removeDupsAndLowerCase(array: string[]) {
	if (!array.length) return array;
	const lowercaseItems = array.map((str) => str.toLowerCase());
	const distinctItems = new Set(lowercaseItems);
	return Array.from(distinctItems);
}

const post = defineCollection({
	schema: z.object({
		title: z.string().max(60),
		description: z.string().min(50).max(160),
		publishDate: z.string().transform((str) => new Date(str)),
<<<<<<< HEAD
		tags: z.array(z.string()).default([]),
		ogImage: z.string().optional(),
	}),
=======
		tags: z.array(z.string()).default([]).transform(removeDupsAndLowerCase),
	},
>>>>>>> 09938aa3
});

export const collections = { post };<|MERGE_RESOLUTION|>--- conflicted
+++ resolved
@@ -12,14 +12,9 @@
 		title: z.string().max(60),
 		description: z.string().min(50).max(160),
 		publishDate: z.string().transform((str) => new Date(str)),
-<<<<<<< HEAD
-		tags: z.array(z.string()).default([]),
+		tags: z.array(z.string()).default([]).transform(removeDupsAndLowerCase),
 		ogImage: z.string().optional(),
 	}),
-=======
-		tags: z.array(z.string()).default([]).transform(removeDupsAndLowerCase),
-	},
->>>>>>> 09938aa3
 });
 
 export const collections = { post };