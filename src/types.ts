--- conflicted
+++ resolved
@@ -8,10 +8,7 @@
 		locale: string | string[] | undefined;
 		options: Intl.DateTimeFormatOptions;
 	};
-<<<<<<< HEAD
-=======
 	includeViewTransitions: boolean;
->>>>>>> a2d5cd44
 	webmentions?: {
 		link: string;
 		pingback?: string;
